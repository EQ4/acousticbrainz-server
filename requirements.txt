Flask == 0.10.1
Flask-UUID == 0.2
Flask-Testing == 0.4.2
Flask-Login == 0.2.11
Flask-WTF == 0.11
psycopg2 == 2.5.3
Jinja2 == 2.7.2
Werkzeug == 0.9.4
nose == 1.3.4
coverage == 3.7.1
click == 4.0
musicbrainzngs == 0.5
jsonschema == 2.4.0
rauth == 0.7.1
Fabric == 1.10.1
<<<<<<< HEAD
raven[flask] == 5.5.0
=======
six == 1.9.0
>>>>>>> 3a99639b
python-memcached
pyyaml
setproctitle<|MERGE_RESOLUTION|>--- conflicted
+++ resolved
@@ -13,11 +13,8 @@
 jsonschema == 2.4.0
 rauth == 0.7.1
 Fabric == 1.10.1
-<<<<<<< HEAD
 raven[flask] == 5.5.0
-=======
 six == 1.9.0
->>>>>>> 3a99639b
 python-memcached
 pyyaml
 setproctitle